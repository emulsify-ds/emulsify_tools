<?php

declare(strict_types = 1);

namespace Drupal\emulsify_tools\Drush\Commands;

use Consolidation\AnnotatedCommand\CommandData;
use Consolidation\AnnotatedCommand\CommandError;
use Drupal\Component\Utility\UrlHelper;
use Drush\Attributes as CLI;
use Drush\Commands\DrushCommands;
use Robo\Contract\BuilderAwareInterface;
use Robo\State\Data as RoboStateData;
use Robo\TaskAccessor;
use Symfony\Component\Filesystem\Filesystem;

use Robo\Task\Archive\Tasks as ArchiveTaskLoader;
use Robo\Task\Filesystem\Tasks as FilesystemTaskLoader;
use Symfony\Component\Finder\Finder;

/**
 * A Drush commandfile.
 *
 * In addition to this file, you need a drush.services.yml
 * in root of your module, and a composer.json file that provides the name
 * of the services file to use.
 */
class SubThemeCommands extends DrushCommands implements BuilderAwareInterface {

  use TaskAccessor;
  use ArchiveTaskLoader;
  use FilesystemTaskLoader;

  /**
   * The emulsify subtheme generator.
   *
   * @var \Drupal\emulsify\Commands\SubThemeGenerator
   */
  protected $subThemeCreator;

  /**
   * The filesystem.
   *
   * @var \Symfony\Component\Filesystem\Filesystem
   */
  protected $fs;

  /**
   * {@inheritdoc}
   */
  public function __construct(?SubThemeGenerator $subThemeCreator = NULL, ?Filesystem $fs = NULL) {
    $this->subThemeCreator = $subThemeCreator ?: new SubThemeGenerator();
    $this->fs = $fs ?: new Filesystem();

    parent::__construct();
  }

  /**
   * Creates an Emulsify sub-theme.
   *
   */
  #[CLI\Command(name: 'emulsify_tools:bake', aliases: ['emulsify'])]
  #[CLI\Argument(name: 'name', description: 'The name of your emulsify-based theme.')]
  #[CLI\Usage(name: 'emulsify_tools:bake MyThemeName', description: 'The desired name of your child theme.')]
  public function generateSubTheme(
    string $name,
  ) {
    $recipe = 'whisk';
    $machineName = $this->convertLabelToMachineName($name);
<<<<<<< HEAD
    $emulsifyDir = \Drupal::service('extension.list.theme')->getPath('emulsify');
    $srcDir = "$emulsifyDir/{$recipe}/";
    $dstDir = "themes/custom/{$machineName}";

    $cb = $this->collectionBuilder();
    $cb->getState()->offsetSet('srcDir', $srcDir);
    $cb->addTask($this->taskTmpDir());

    $this->logger()->error($srcDir);

    if (UrlHelper::isValid($srcDir, FALSE)) {
      $cb->addCode(function (RoboStateData $data) use ($srcDir): int {
        $logger = $this->logger();
        $logger->debug(
          'download Emulsify recipe from <info>{$srcDir}</info>',
          [
            'recipeUrl' => $srcDir,
          ]
        );

        $fileName = $this->getFileNameFromUrl($srcDir);
        $packDir = "{$data['path']}/pack";
        $data['packPath'] = "$packDir/$fileName";

        try {
          $this->fs->mkdir($packDir);
          $this->fs->copy($srcDir, $data['packPath']);
        }
        catch (\Exception $e) {
          $logger->error($e->getMessage());

          return 1;
        }

        return 0;
      });

      $cb->addCode(function (RoboStateData $data): int {
        $logger = $this->logger();
        $logger->debug(
          'extract downloaded Emulsify starter recipe from <info>{packPath}</info> to <info>{srcDir}</info>',
          [
            'packPath' => $data['packPath'],
            'srcDir' => $data['srcDir'],
          ]
        );

        $data['srcDir'] = "{$data['path']}/recipe";

        /** @var \Drupal\Core\Archiver\ArchiverManager $extractorManager */
        $extractorManager = \Drupal::service('plugin.manager.archiver');

        try {
          /** @var \Drupal\Core\Archiver\ArchiverInterface $extractorInstance */
          $extractorInstance = $extractorManager->getInstance(['filepath' => $data['packPath']]);
          $extractorInstance->extract($data['srcDir']);
        }
        catch (\Exception $e) {
          $this->logger()->error($e->getMessage());

          return 1;
        }

        $topLevelDir = $this->getTopLevelDir($data['srcDir']);
        if ($topLevelDir) {
          $data['srcDir'] = $topLevelDir;
        }

        return 0;
      });
    }
=======

    // @todo Use extension service.
    $emulsifyDir = \Drupal::service('extension.list.theme')->getPath('emulsify');
    $srcDir = "$emulsifyDir/recipes/{$recipe}";
    $dstDir = "themes/custom/{$emulsifyDir}";

    $cb = $this->collectionBuilder();
    $cb->getState()->offsetSet('srcDir', $srcDir);

    $recipeUrl = $recipe;
    $cb->addTask($this->taskTmpDir());

    $cb->addCode(function (RoboStateData $data) use ($recipeUrl): int {
      $logger = $this->logger();
      $logger->debug(
        'download Emulsify recipe from <info>{recipeUrl}</info>',
        [
          'recipeUrl' => $recipeUrl,
        ]
      );

      $fileName = $this->getFileNameFromUrl($recipeUrl);
      $packDir = "{$data['path']}/pack";
      $data['packPath'] = "$packDir/$fileName";

      try {
        $this->fs->mkdir($packDir);
        $this->fs->copy($recipeUrl, $data['packPath']);
      }
      catch (\Exception $e) {
        $logger->error($e->getMessage());

        return 1;
      }

      return 0;
    });

    $cb->addCode(function (RoboStateData $data): int {
      $logger = $this->logger();
      $logger->debug(
        'extract downloaded Emulsify starter recipe from <info>{packPath}</info> to <info>{srcDir}</info>',
        [
          'packPath' => $data['packPath'],
          'srcDir' => $data['srcDir'],
        ]
      );

      $data['srcDir'] = "{$data['path']}/recipe";

      /** @var \Drupal\Core\Archiver\ArchiverManager $extractorManager */
      $extractorManager = \Drupal::service('plugin.manager.archiver');

      try {
        /** @var \Drupal\Core\Archiver\ArchiverInterface $extractorInstance */
        $extractorInstance = $extractorManager->getInstance(['filepath' => $data['packPath']]);
        $extractorInstance->extract($data['srcDir']);
      }
      catch (\Exception $e) {
        $this->logger()->error($e->getMessage());

        return 1;
      }

      $topLevelDir = $this->getTopLevelDir($data['srcDir']);
      if ($topLevelDir) {
        $data['srcDir'] = $topLevelDir;
      }

      return 0;
    });
>>>>>>> 49f0dd1b

    $cb->addCode(function (RoboStateData $data) use ($dstDir): int {
      $logger = $this->logger();
      $logger->debug(
        'copy Emulsify starter recipe from <info>{srcDir}</info> to <info>{dstDir}</info>',
        [
          'srcDir' => $data['srcDir'],
          'dstDir' => $dstDir,
        ]
      );

      try {
        $this->fs->mirror($data['srcDir'], $dstDir);
      }
      catch (\Exception $e) {
        $this->logger()->error($e->getMessage());

        return 1;
      }

      return 0;
    });

    $cb->addCode(function () use ($name, $dstDir): int {
      $logger = $this->logger();
      $machineName = $this->convertLabelToMachineName($name);
      $logger->debug(
        'customize Emulsify starter recipe in <info>{dstDir}</info> directory',
        [
          'dstDir' => $dstDir,
        ]
      );

      $this
        ->subThemeCreator
        ->setDir($dstDir)
        ->setMachineName($machineName)
        ->setName($name)
        ->generate();

      return 0;
    });

    return $cb;
  }

  /**
   * Convert label to machine name.
   *
   * @param string $label
   *   The label.
   *
   * @return string
   *   The machine name.
   */
  protected function convertLabelToMachineName(string $label): string {
    return mb_strtolower(preg_replace('/[^a-z0-9_]+/ui', '_', $label));
  }

  /**
   * Get directory descendants.
   *
   * @return \Symfony\Component\Finder\Finder
   *   The finder.
   */
  protected function getDirectDescendants(string $dir): Finder {
    return (new Finder())
      ->in($dir)
      ->depth('0');
  }

  /**
   * Get file name from URL.
   *
   * @param string $url
   *   The url.
   *
   * @return string
   *   The file name.
   */
  protected function getFileNameFromUrl(string $url): string {
    return pathinfo(parse_url($url, PHP_URL_PATH), PATHINFO_BASENAME);
  }

  /**
   * Get the top level dir.
   *
   * @param string $parentDir
   *   The parent directory.
   *
   * @return string
   *   The top level directory.
   */
  protected function getTopLevelDir(string $parentDir): string {
    $directDescendants = $this->getDirectDescendants($parentDir);
    $iterator = $directDescendants->getIterator();
    $iterator->rewind();
    /** @var \Symfony\Component\Finder\SplFileInfo $firstFile */
    $firstFile = $iterator->current();
    if ($directDescendants->count() === 1 && $firstFile->isDir()) {
      return $firstFile->getPathname();
    }

    return '';
  }

}<|MERGE_RESOLUTION|>--- conflicted
+++ resolved
@@ -67,7 +67,6 @@
   ) {
     $recipe = 'whisk';
     $machineName = $this->convertLabelToMachineName($name);
-<<<<<<< HEAD
     $emulsifyDir = \Drupal::service('extension.list.theme')->getPath('emulsify');
     $srcDir = "$emulsifyDir/{$recipe}/";
     $dstDir = "themes/custom/{$machineName}";
@@ -99,79 +98,6 @@
         catch (\Exception $e) {
           $logger->error($e->getMessage());
 
-          return 1;
-        }
-
-        return 0;
-      });
-
-      $cb->addCode(function (RoboStateData $data): int {
-        $logger = $this->logger();
-        $logger->debug(
-          'extract downloaded Emulsify starter recipe from <info>{packPath}</info> to <info>{srcDir}</info>',
-          [
-            'packPath' => $data['packPath'],
-            'srcDir' => $data['srcDir'],
-          ]
-        );
-
-        $data['srcDir'] = "{$data['path']}/recipe";
-
-        /** @var \Drupal\Core\Archiver\ArchiverManager $extractorManager */
-        $extractorManager = \Drupal::service('plugin.manager.archiver');
-
-        try {
-          /** @var \Drupal\Core\Archiver\ArchiverInterface $extractorInstance */
-          $extractorInstance = $extractorManager->getInstance(['filepath' => $data['packPath']]);
-          $extractorInstance->extract($data['srcDir']);
-        }
-        catch (\Exception $e) {
-          $this->logger()->error($e->getMessage());
-
-          return 1;
-        }
-
-        $topLevelDir = $this->getTopLevelDir($data['srcDir']);
-        if ($topLevelDir) {
-          $data['srcDir'] = $topLevelDir;
-        }
-
-        return 0;
-      });
-    }
-=======
-
-    // @todo Use extension service.
-    $emulsifyDir = \Drupal::service('extension.list.theme')->getPath('emulsify');
-    $srcDir = "$emulsifyDir/recipes/{$recipe}";
-    $dstDir = "themes/custom/{$emulsifyDir}";
-
-    $cb = $this->collectionBuilder();
-    $cb->getState()->offsetSet('srcDir', $srcDir);
-
-    $recipeUrl = $recipe;
-    $cb->addTask($this->taskTmpDir());
-
-    $cb->addCode(function (RoboStateData $data) use ($recipeUrl): int {
-      $logger = $this->logger();
-      $logger->debug(
-        'download Emulsify recipe from <info>{recipeUrl}</info>',
-        [
-          'recipeUrl' => $recipeUrl,
-        ]
-      );
-
-      $fileName = $this->getFileNameFromUrl($recipeUrl);
-      $packDir = "{$data['path']}/pack";
-      $data['packPath'] = "$packDir/$fileName";
-
-      try {
-        $this->fs->mkdir($packDir);
-        $this->fs->copy($recipeUrl, $data['packPath']);
-      }
-      catch (\Exception $e) {
-        $logger->error($e->getMessage());
-
         return 1;
       }
 
@@ -211,7 +137,6 @@
 
       return 0;
     });
->>>>>>> 49f0dd1b
 
     $cb->addCode(function (RoboStateData $data) use ($dstDir): int {
       $logger = $this->logger();
